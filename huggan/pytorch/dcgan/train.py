--- conflicted
+++ resolved
@@ -32,29 +32,21 @@
                                     ToTensor, ToPILImage)
 from torchvision.utils import save_image
 
-<<<<<<< HEAD
 from PIL import Image, ImageFile
 ImageFile.LOAD_TRUNCATED_IMAGES = True
 
-=======
->>>>>>> 03fdcb9c
 from accelerate import Accelerator
 
 from modeling_dcgan import Discriminator, Generator
 
 from datasets import load_dataset
 
-<<<<<<< HEAD
 from metrics.inception import InceptionV3
 from metrics.fid_score import calculate_fretchet
 
 import wandb
 
 logger = logging.getLogger(__name__)
-=======
-from inception import InceptionV3
-from fid_score import calculate_fretchet
->>>>>>> 03fdcb9c
 
 
 def parse_args(args=None):
@@ -311,7 +303,6 @@
                     )
                 )
 
-<<<<<<< HEAD
             # Log all results (v2)
             if (step + 1) % args.logging_steps == 0:
                 errD.detach()
@@ -352,19 +343,6 @@
         logger.info("FID:", fid)
         if accelerator.is_local_main_process and args.wandb:
             wandb.log({"FID": fid})
-=======
-            # Save Losses for plotting later
-            G_losses.append(errG.item())
-            D_losses.append(errD.item())
-
-            # Check how the generator is doing by saving G's output on fixed_noise
-            if (iters % 500 == 0) or ((epoch == args.num_epochs - 1) and (i == len(dataloader) - 1)):
-                with torch.no_grad():
-                    fake_images = netG(fixed_noise).detach().cpu()
-                save_image(fake_images.data[:25], args.output/f"iter_{i}.png", nrow=5, normalize=True)
-
-            iters += 1
->>>>>>> 03fdcb9c
 
         # Calculate FID metric
         fid = calculate_fretchet(real_cpu, fake, model.to(accelerator.device))
